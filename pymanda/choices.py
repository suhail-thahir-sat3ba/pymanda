# import pymanda
import pandas as pd
import numpy as np
import warnings


"""
ChoiceData
---------
A container for a DataFrame that maintains relevant columns for mergers and
acquisitions analyses

"""
class ChoiceData():
    
    """
     Two-dimensional, size-mutable, potentially heterogeneous tabular data.
    
     Data structure also contains labeled axes (rows and columns).
     Arithmetic operations align on both row and column labels. Can be
     thought of as a dict-like container for Series objects. The primary
     pandas data structure.
     
     Additionally, has parameters to identify variables of interest for 
     calculating competition metrics using customer level data
    
     Parameters
     ----------
     data : Non-Empty pandas.core.frame.DataFrame object
     choice_var : String of Column Name
         Column name that identifies the "choice" of each customer  
     corp_var : String of Column Name, default None
         Column Name that identifies a higher level classification of Choice    
     geog_var : String of Column Name, default None
         Column name that identifies a geography for Customer
     wght_var : String of Column Name, default None
         Column name that identifies weight for customer level
    
     Examples
     --------
     Constructing ChoiceData from a DataFrame.
     
     >>> choices = ['a' for x in range(100)]
     
     >>> data = pandas.DataFrame({'choice': choices})
     >>> cd = pymanda.ChoiceData(data, 'choice')
     """
    
    def __init__(
        self,
        data, 
        choice_var,
        corp_var= None,
        geog_var= None,
        wght_var= None):
        
        if corp_var is None:
            corp_var = choice_var
    
        self.params = {'choice_var' : choice_var,
                       'corp_var' : corp_var,
                       'geog_var' : geog_var,
                       'wght_var' : wght_var}
        
        self.data = data
        self.choice_var = choice_var
        self.corp_var = corp_var
        self.geog_var = geog_var
        self.wght_var = wght_var
        
        if type(data) !=  pd.core.frame.DataFrame:
            raise TypeError ('''Expected type pandas.core.frame.DataFrame Got {}'''.format(type(data)))
        
        if data.empty:
            raise ValueError ('''Dataframe is Empty''')
        
        defined_params = [x for x in [choice_var, corp_var, geog_var, wght_var] if x is not None]
        for param in defined_params:
            if param not in data.columns:
                raise KeyError ('''{} is not a column in Dataframe'''.format(param))
        
        for nonull in [choice_var, corp_var]:
            if len(data[data[self.choice_var] == ''].index) != 0:
                raise ValueError ('''{} has missing values'''.format(nonull))
                
    def copy(self):
        copy = ChoiceData(self.data.copy(), self.choice_var, self.corp_var, self.geog_var, self.wght_var)
        
        return copy
    def corp_map(self):
        """
        Utility fuction to map corporation and choices in self.data

        Returns
        -------
        corp_map : pandas.core.frame.DataFrame
            2 column data frame with corporation name and choice names.

        """
        if self.corp_var == self.choice_var:
            raise RuntimeError('''corp_map should only be called when self.corp_var is defined and different than self.choice_var''')
        corp_map = self.data.groupby([self.corp_var, self.choice_var]).count()
        corp_map = corp_map.reset_index()
        corp_map = corp_map[[self.corp_var, self.choice_var]]
        
        return corp_map
    
    def estimate_psa(self, centers, threshold=[.75, .9]):
        """
        Return a dictionary idenftifying geographies in a choice's Primary 
        Service Area (PSA) at a given threshold.

        Dictionary keys are labeled as "{center}_{threshold}" and values are 
        a list of geographies falling within the threshold
        
        Default will use self.corp_var as choice and self.wght_var for count
        
        Parameters
        ----------
        centers: List of choices to find 
            
        threshold : float or list of floats, 
            Threshold or levels of thresholds to find the PSA for each choice 
            in centers. Default calculates 75% and 90% PSAs.

        Returns
        -------
        Dictionary
            Dictionary keys are labeled as "{center}_{threshold}" and 
            values are a list of geographies falling within the threshold
        
        Examples
        --------
        >>> choices = ['a' for x in range(100)]
        
        >>> zips = [1 for x in range(20)]
        >>> zips += [2 for x in range(20)]
        >>> zips += [3 for x in range(20)]
        >>> zips += [4 for x in range(20)]
        >>> zips += [5 for x in range(20)]
        
        >>> data = pd.DataFrame({'choice': choices, 'geography': zips})
        >>> cd = ChoiceData(data, 'choice', geog_var = 'geography')
        >>> cd.estimate_psa(['a'])
        {'a_0.75': [1, 2, 3, 4], 'a_0.9': [1, 2, 3, 4, 5]}
        
        """
        if self.geog_var is None:
            raise KeyError ("geog_var is not defined")
        
        if type(threshold) != list:
            threshold = [threshold]
        
        if type(centers) != list:
            centers = [centers]
        
        for center in centers:
            if not self.data[self.corp_var].isin([center]).any():
                raise ValueError ("{cen} is not in {corp}".format(cen=center, corp=self.corp_var))
        
        for alpha in threshold:
            if type(alpha) != float:
                raise TypeError ('''Expected threshold to be type float. Got {}'''.format(type(alpha)))
            if not 0 < alpha <= 1:
                raise ValueError ('''Threshold value of {} is not between 0 and 1''').format(alpha)
        
        df = self.data.copy(deep=True)
        if self.wght_var is None:
            df['count'] = 1
            weight = 'count'
        else:
            weight = self.wght_var
            
        df = df[[self.corp_var, self.geog_var, weight]]
     
        df = df.groupby([self.corp_var, self.geog_var]).sum().reset_index() #calculate counts by geography
        
        df['group_total'] = df[weight].groupby(df[self.corp_var]).transform('sum')  #get group totals
        df['share'] = df[weight] / df['group_total'] # calculate share
        df = df.groupby([self.corp_var, self.geog_var]).sum()
        df = df.sort_values([self.corp_var, weight], ascending=False)
        df_start = df.groupby(level=0).cumsum().reset_index() 
        
        output_dict = {}
        for alpha in threshold:
            df = df_start
            df['keep'] = np.where(df['share'].shift().fillna(1).replace(1, 0) < alpha, 1, 0)
            
            df = df[(df[self.corp_var].isin(centers)) & (df['keep']==1)]
            
            for center in centers:
                in_psa = list(df[self.geog_var][df[self.corp_var]==center])
                in_psa.sort()
                output_dict.update({"{cen}_{a}".format(cen=center, a=alpha) : in_psa})
                
        return output_dict
    
    def _export(self, file_path, output_type, output, sheet_name=None):
        """
        Utility function for exporting data.
        """
        accepted_types  = ["csv", "excel"]
        if output_type not in accepted_types:
            raise KeyError("{input} is not a supported format. Valid export options are {list}".format(input=output_type, list=accepted_types))
           
        if output_type == "csv":
            output.to_csv(file_path)
        
        elif output_type == "excel":
            try:
                with pd.ExcelWriter(file_path, mode="a", engine="openpyxl") as writer:
                    try:
                        workbook = writer.book
                        workbook.remove(workbook[sheet_name])
                    except KeyError:
                        pass
                    finally:    
                        output.to_excel(writer, sheet_name=sheet_name, index=False)
            except FileNotFoundError:
                with pd.ExcelWriter(file_path, mode="w", engine="openpyxl") as writer:
                        output.to_excel(writer, sheet_name=sheet_name, index=False)
                 
    def export_psas(self, output_dict, export=True, output_type=None, file_path=None, sheet_name="psas"):
        """
        Format PSA dictionaries from ChoiceData.estimate_psa() to be in 1 
        dataframe for export

        Parameters
        ----------
        output_dict : dict
            Output from ChoiceData.estimate_psa().
        export : Boolean, optional
            Boolean to export the data. The default is True. 
        output_type : str, optional
            File format to export data in. The default is None.
        file_path : str, optional
            Destination to save output if export=True. The default is None.    
        sheet_name : TYPE, optional
            Optional naming parameter. Only supported for output_type="excel".
            The default is "psas".

        Returns
        -------
        output : pandas.core.frame.DataFrame
            Pandas dataframe of output. Only returned when export=False.

        """        
        
        if type(export) != bool:
            raise ValueError("Export parameter must be type bool")
        
        output = pd.DataFrame()
        for key in output_dict.keys():
            psa = pd.DataFrame(index=output_dict[key])
            psa[key] = 1
            output = output.merge(psa, how='outer', left_index=True, right_index=True)
        
        output = output.fillna(0)
        output.index.name = self.geog_var
        
        output = output[output.columns.sort_values()]
        output = output.reset_index()
        if export:
            self._export(file_path, output_type, output, sheet_name)

        else:
            return output
        
        
    def restriction_checks(self, restriction):
        """
        Checks for custom restrictions
        """
        
        if type(restriction) != pd.core.series.Series:
            raise TypeError ("Expected type pandas.core.series.Series. Got {}".format(type(restriction)))
        
        if restriction.dtype != np.dtype('bool'):
            raise TypeError ("Expected dtype('bool'). Got {}".format(restriction.dtype))
            
    def restrict_data(self, restriction):
        """
        Restrict the data is self.data using an inline series
        
        Parameters
        ----------
        restriction: pandas.core.series.Series with dtyoe=Boolean
            Boolean series identifying which rows to keep given a restriction
        
        Examples
        --------
        >>> choices = ['a' for x in range(10)]
        
        >>> zips = [1 for x in range(2)]
        >>> zips += [2 for x in range(2)]
        >>> zips += [3 for x in range(2)]
        >>> zips += [4 for x in range(2)]
        >>> zips += [5 for x in range(2)]
        
        >>> data = pd.DataFrame({'choice': choices, 'geography': zips})
        >>> cd = ChoiceData(data, 'choice')
        >>> cd.data
          choice  geography
        0      a          1
        1      a          1
        2      a          2
        3      a          2
        4      a          3
        5      a          3
        6      a          4
        7      a          4
        8      a          5
        9      a          5
        >>> cd.restrict_data(data['geography'] != 5)
        >>> cd.data
          choice  geography
        0      a          1
        1      a          1
        2      a          2
        3      a          2
        4      a          3
        5      a          3
        6      a          4
        7      a          4
        
        """

        self.restriction_checks(restriction)
        
        self.data = self.data[restriction]
        
    def calculate_shares(self, psa_dict=None, weight_var=None, restriction=None):
        """
        Create Share Table of values in self.wght_var by self.choice_var
        
        Parameters
        ----------
        psa_dict: dictionary
            dictionary of lists that contain values to be kept in self.geog_var
            If None, calculates shares for full data.
            
        weight_var : str, Optional
            Column Name in self.data to use as weight. Default is None, 
            weighting every observation equally
        
        restriction: pandas.core.series.Series with dtyoe=Boolean
            Optional restriction to be applied to data before calculating 
            shares

        Returns
        -------
        Dictionary
            keys are the same as psa_dict if given or "Base Shares"
            values are corresponding pandas dataframes of the shares
        
        Examples
        --------
    
        >>> choices = ['a' for x in range(30)]
        >>> choices += ['b' for x in range(20)]
        >>> choices += ['c' for x in range(20)]
        >>> choices += ['d' for x in range(5)]
        >>> choices += ['e' for x in range(25)]
        >>> df = pd.DataFrame({choice" : choices})
        >>> cd = ChoiceData(df, "choice")
        
        >>> cd.calculate_shares()
        {'Base Shares':   choice  share
         0      a   0.30
         1      b   0.20
         2      c   0.20
         3      d   0.05
         4      e   0.25}

        """

        if type(psa_dict) != dict and psa_dict is not None:
            raise TypeError ("Expected type dict. Got {}".format(type(psa_dict)))
            
        if restriction is not None:
            self.restriction_checks(restriction)
        
        if weight_var is None:
            weight_var= self.wght_var
        if weight_var not in self.data.columns and weight_var is not None:
            raise KeyError("{} is not a Column in ChoiceData".format(weight_var))
        
        if psa_dict is None:
            psa_dict= {'Base Shares': []}
            base_shares = True
        else:
            if self.geog_var is None:
                raise ValueError ("geog_var is not defined in ChoiceData")
            elif self.geog_var not in self.data.columns:
                raise KeyError("geog_var is not in ChoiceData")
            base_shares = False
            
        if self.corp_var == self.choice_var:
            group = [self.choice_var]
        else:
            group = [self.corp_var, self.choice_var]
        
        output_dict = {}
        for key in psa_dict.keys():
            df = self.data.copy(deep=True)
            
            redefine_weight=False
            if weight_var is None:
                df['count'] = 1
                weight_var = 'count'
                redefine_weight=True
                
            if restriction is not None:
                df = df[restriction]
                
            if not base_shares:
                for geo in psa_dict[key]:
                     if not df[self.geog_var].isin([geo]).any():
                         raise ValueError ("{g} is not in {col}".format(g=geo, col=self.geog_var)) 
                df = df[df[self.geog_var].isin(psa_dict[key])]

            df = df[group + [weight_var]]
            df_shares = df.groupby(group).sum().reset_index()
            df_shares[weight_var +  "_share"] = df_shares[weight_var] / df_shares[weight_var].sum()
            output_dict.update({key: df_shares})
            
            if redefine_weight:
                weight_var = None

        return output_dict
    
    def stratify_shares(self, levels_var, weight_var=None, rows_as_levels=False, shares_axis="counts", 
                        corp_var = False, psas=None, row_totals=False, col_totals=True, outmigration=False,
                        subtotals=True):
        """
        Calculate shares while stratifying on a variable

        Parameters
        ----------
        levels_var : str
            Column to group by on calculating shares.
        weight_var : str, optional
            Variable to use as weight. The default is None, which weighs each 
            observation equally.
        rows_as_levels : bool, optional
            Whether to output levels as rows. The default is False.
        shares_axis : str or int, optional
            When set to 'counts', output will show sum of observation or observation weights.
            When set to 0 or 1, will calculate shares along the given axis.
            The default is "counts".
        corp_var : bool, optional
            Whether to output shares by corp_var level or choice_var level.
            The default is False.
        psas : dict, optional
            Optional PSA restrictions to stratify shares on. The default is None.
        row_totals : bool, optional
            Whether to calculate row sums. The default is False.
        col_totals : TYPE, optional
            Whether to calcuate column totals. The default is True.
        outmigration : TYPE, optional
            Whether to add outmigration columns. The default is False.
        subtotals : TYPE, optional
            Whether to add corp_var subtotals. The default is True.

        Returns
        -------
        output_dict : dict
            Dictionary of stratified shares with keys identical to psas

        """
        
        if weight_var is None:
            weight_var= self.wght_var
        if weight_var not in self.data.columns and weight_var is not None:
            raise KeyError("{} is not a Column in ChoiceData".format(weight_var))
        
        if type(corp_var) is not bool:
            raise TypeError("corp_var expected type bool. Got {}".format(type(corp_var)))
        elif corp_var:
            if self.corp_var == self.choice_var:
                raise ValueError('''corp_var can only be True if corp_var is different from choice_var''')
                    
        if outmigration and shares_axis != "counts":
            raise ValueError("Outmigration option only compatible with shares_axis='counts'")
            
        shares_inputs = ["counts", 0, 1]
        if type(shares_axis) != list:
            if shares_axis not in shares_inputs:
                raise ValueError("shares_axis must be {inputs}. Got {s}".format(inputs=shares_inputs, s=shares_axis))
            
            shares_axis = [shares_axis]    
        else:
            for s in shares_axis:
                if s not in shares_inputs:
                    raise ValueError("All elements of shares_axis must be in {inputs}".format(inputs=shares_inputs))        
        if row_totals and len(shares_axis) > 1:
                raise ValueError("row_totals can not be used with more than one type of stratified column")
        
        if outmigration and not rows_as_levels:
            if not rows_as_levels:
                raise ValueError("outmigration=True requires rows_as_levels=True")            
            row_totals=False #outmigration code will automatically add row totals        
            
        if psas is None:
            psas = {'Base Stratified': []}
         
        if self.corp_var != self.choice_var and not corp_var:
            group = [self.corp_var, self.choice_var]
        elif corp_var:
            group = [self.corp_var] 
        else:
            group = [self.choice_var]           
         
        output_dict={}
        for psa_key in psas.keys():
            
            data_merges = []
            for axis in shares_axis:
                df = self.data.copy()
                
                if psa_key != "Base Stratified":
                    df = df[df[self.geog_var].isin(psas[psa_key])]                
                if weight_var is None:
                    df['count'] = 1
                    weight_var = 'count'
                    reset_weight=True
                
                df = df.groupby(group + [levels_var]).sum(weight_var)
                df= df.reset_index()
                df = df.pivot_table(values=weight_var, index=group, columns=levels_var, fill_value=0)   
                
                if not rows_as_levels:
                    if axis == 0:
                        df = df / df.sum(axis=0)
                    elif axis == 1:
                        df = df.T / df.sum(axis=1)
                        df = df.T
                if rows_as_levels:
                    if axis == "counts":
                        df= df.T
                    elif axis == 0:
                        df = df.T / df.sum(axis=1)
                    elif axis == 1:
                        df = df / df.sum(axis=0)
                        df = df.T
                        
                if rows_as_levels and len(group) > 1:    
                    df.columns = df.columns.set_levels([str(x) + "_{}".format(axis) for x in df.columns.levels[-1]], level=-1)
                else:
                    df.columns = [str(x) + "_{}".format(axis) for x in df.columns]
                    
                calc_subtotals = False
                if subtotals:
                    if subtotals and list(df.index.names)==[self.corp_var, self.choice_var]:
                        calc_subtotals = True
                    else:
                        raise ValueError("Subtotals can only be calculated when rows_as_levels=False and corp_var is defined")

                # Additional options checks
                if outmigration:
                    if psa_key=="Base Stratified":
                        raise ValueError("outmigration=True is not possible without PSA restricted data")
                    
                    # counts column must be in data
                    name = psa_key.rsplit("_")[0] + "_counts"
                    if rows_as_levels and len(group) ==2:
                        if name not in df.columns.levels[-1]:
                            raise KeyError("outmigration=True needs column {} in choice level".format(name))
                    else:
                        if name not in df.columns:
                            raise KeyError("outmigration=True needs column {}".format(name))
                    row_totals=False #outmigration code will automatically add row totals
                
                df = df.reset_index()
                
                if col_totals:
                    sums = pd.DataFrame({"totals": df.sum()})
                    sums = sums.T
                    
                    
                    if rows_as_levels:
                        total_cols = [levels_var]
                    else:
                        total_cols = group
                        
                    for str_col in total_cols:
                        sums[str_col] = "Total"
                    
                    df = sums.append(df)
                    
                if calc_subtotals:
                    if col_totals:
                        subs = df[1:].groupby(self.corp_var).sum()
                    else:
                        subs = df.groupby(self.corp_var).sum()
                        
                    subs[self.choice_var] = "AAAAA"
                                
                    subs = subs.reset_index()
                                
                    df = df.append(subs)
                    
                    if col_totals:
                        df["total sorter"] = np.where(df[self.corp_var] == "Total", 0,1)
                        df = df.sort_values(["total sorter"] + group)
                        df = df.drop(columns=["total sorter"])
                    else:
                        df = df.sort_values(group)
                    
                    df[self.choice_var] = df[self.choice_var].str.replace("AAAAA", "Total")
                    
                if row_totals:
                    if rows_as_levels:
                        num_cols = df.columns[~df.columns.isin([levels_var])]
                    else:
                        num_cols = df.columns[~df.columns.isin(group)]
                    row_tots = df[num_cols].sum(axis=1)
                    row_tots.name = "Row Totals"
                    if rows_as_levels:
                        df = pd.concat([df[levels_var], row_tots, df[num_cols]],axis=1)
                    else:
                        df = pd.concat([df[group], row_tots, df[num_cols]],axis=1)
                    
                if reset_weight:
                    weight_var=None
                    
                if outmigration:
                    cd_temp = self.copy()
                    cd_temp.data = self.data.copy()
                    cd_temp.data = cd_temp.data[cd_temp.data[self.geog_var].isin(psas[psa_key])]
                    
                    psa_share = cd_temp.stratify_shares(levels_var, weight_var=weight_var, 
                                                        corp_var=corp_var, rows_as_levels=True, 
                                                        row_totals=True, subtotals=subtotals)
                    
                    psa_share = psa_share['Base Stratified']
                    
                    psa_share = psa_share[[levels_var, "Row Totals"]]
                    new_name = "PSA Total"
                    psa_share = psa_share.rename(columns= {"Row Totals": new_name})
                    
                    psa_share = psa_share.merge(df, how="right", on=levels_var)
                    
                    psa_share['Outmigration'] = psa_share[new_name] - psa_share[name]
                    
                    psa_share['Outmigration_Share'] = psa_share['Outmigration'] / psa_share[new_name]
                    
                    psa_share = psa_share[[levels_var, 'PSA Total', name, 'Outmigration', 'Outmigration_Share']]
                    df = df.drop(columns=[name])
                    df = psa_share.merge(df, how='right', on=levels_var)
    
                if rows_as_levels:
                    df = df.set_index(levels_var)
                else:
                    df = df.set_index(group)
                data_merges.append(df)
                    
            if len(data_merges) > 1:
                output=pd.DataFrame(index=data_merges[0].index)
                cols = len(data_merges[0].columns)
                for c_index in range(cols):
                    output = pd.concat([output] + [data_merges[n].iloc[:,c_index] for n in range(len(data_merges))], axis=1)
                output = output.reset_index()
            else:
                output = data_merges[0].reset_index()
            
            output_dict.update({psa_key: output})
        
        return output_dict
    
    def shares_checks(self, df, share_col, data="Data"):
        """
        Checks for columns that are supposed to contain shares

        Parameters
        ----------
        df : pandas.core.frame.DataFrame()
            Dataframe containing share_col
        share_col : str
            Name of column in data frame to chekc.
        data : str, optional
            Name of parameter being checked for Error Message.
            The default is "Data".

        """
        
        if share_col not in df.columns:
            raise KeyError("Column '{}' not in ChoiceData".format(share_col))
        if (df[share_col] < 0).any():
            raise ValueError ("Values of '{col}' in {d} contain negative values".format(col=share_col, d=data))
        if df[share_col].sum() != 1:
            raise ValueError ("Values of '{col}' in {d} do not sum to 1".format(col=share_col, d=data))
    
    def calculate_overlap(self, centers, overlap_var, corp_var=False, threshold=[.75, .9], overlap_min=3, weight_var=None):
        df = self.data.copy()
        
        if weight_var is None:
            weight_var= self.wght_var
        
        if weight_var is None:
            df['count'] = 1
            weight_var = 'count'
            reset_weight=True
            
        if corp_var:
            group = [self.corp_var]
        else:
            group = [self.choice_var]
    
        df = df.groupby([overlap_var] + group).sum(weight_var)
        df = df[weight_var].unstack()
        df = df[centers]
        
        df = df >= overlap_min
        df = df[df.sum(axis=1) == len(centers)]
        
        overlaps = list(df.index)
        
        if reset_weight:
            weight_var=None
        
        cd_df = self.data.copy()
        cd_df = cd_df[cd_df[overlap_var].isin(overlaps)]
        cd_temp = ChoiceData(cd_df, self.choice_var, corp_var=self.choice_var, wght_var=weight_var, geog_var=self.geog_var)
        
        psas = cd_temp.estimate_psa(centers=centers, threshold=threshold)
        
        shares = cd_temp.calculate_shares(psa_dict=psas, weight_var=weight_var)
        
        return shares

    def export_shares(self, output_dict, export=True, output_type="excel", file_path=None):
        """
        Formatting options for calculate_shares() output

        Parameters
        ----------
        output_dict : dictionary
            Output from ChoiceData.calculate_shares().
        export : Bool, optional
            Boolean to export data. The default is True.
        output_type : string, optional
            Export file format. The default is "excel".
        file_path : string, optional
            Destination to export files. The default is None.

        """
        if type(export) != bool:
            raise ValueError("Export parameter must be type bool")
            
        if output_type =="csv" and len(output_dict.keys())>1:
            raise KeyError("Output type 'csv' is not supported for multiple share tables. Use output_type='excel'.")

        df_keys = pd.DataFrame({'keys': list(output_dict.keys())})
        split_keys = df_keys['keys'].str.rsplit("_", n=1, expand=True)
        df_keys = pd.concat([df_keys, split_keys], axis=1)
        choices = list(split_keys.groupby(0).min().index)
        
        final_out = {}
        for choice in choices:
            keep_keys = list(df_keys[df_keys[0].isin([choice])]['keys'])
            
            if self.corp_var != self.choice_var:
                base_df = self.corp_map()
                merge_vars = [self.corp_var, self.choice_var]
            else:
                base_df = pd.DataFrame({self.choice_var: self.data[self.choice_var].unique()})
                merge_vars = [self.choice_var]
            
            #combine dictionary outputs with the same choice as center
            keep_keys.sort() # places lower thresholds first
            for key in keep_keys:
                thres = key.rsplit("_")[-1]
                merge_df = output_dict[key].copy()
                cols = merge_df.columns[-2:]
                cols = [x + "_{}".format(thres) for x in cols]
                
                merge_df.columns = merge_vars + cols
                base_df = base_df.merge(merge_df, how='left', on=merge_vars)
            
            # add totals and sort by highest threshold 
            if self.corp_var != self.choice_var:
                corp_shares = base_df.groupby(self.corp_var).sum().reset_index()
                corp_shares[self.choice_var] = "AAAAA"
                base_df = base_df.append(corp_shares)
                
                sort_col = corp_shares.columns[-2]
                corp_sort = corp_shares[[self.corp_var, sort_col]] # sort on highest threshold
                corp_sort = corp_sort.rename(columns={sort_col: "subtotal sorter"})
                base_df = base_df.merge(corp_sort, how='left', on=self.corp_var)
                
                base_df = base_df.fillna(0)
                
                base_df.sort_values(['subtotal sorter',  self.corp_var, sort_col, self.choice_var], ascending=[False, True, False, True], inplace= True)
                base_df = base_df.drop(columns="subtotal sorter")
                base_df[self.choice_var] = base_df[self.choice_var].str.replace("AAAAA", "Total")
                
            else:
                sort_col = base_df.columns[-1]
                base_df = base_df.sort_values(sort_col, ascending=False)
                
            base_df = base_df.reset_index(drop=True)
            
            # add a total row
            sums = pd.DataFrame({"totals": base_df.sum()})
            sums = sums.T
            sums = sums.drop(columns=merge_vars)
            if self.corp_var != self.choice_var:
                sums = sums / 2
            num_cols = list(sums.columns)
            for col in merge_vars:
                sums[col]= "Total"
            sums = sums[merge_vars + num_cols]
            
            base_df = sums.append(base_df)
            
            rowcheck = base_df[base_df.columns[list(~base_df.columns.isin(merge_vars))]]
            
            base_df = base_df[rowcheck.sum(axis=1) != 0]
            final_out.update({choice: base_df})
                 
        if export:
            for key in final_out.keys():
                output = final_out[key]
                self._export(file_path, output_type, output, sheet_name=key)
        else:
            return final_out
    
    def export_stratified(self, strat_dict, export=True, output_type="excel", sheet_name="Stratified", file_path=None):
        """
        Export Options for output from stratified_shares()

        Parameters
        ----------
        strat_dict : dict
            Output from stratified_shares().
        export : Bool, optional
            Boolean to export data. The default is True.
        output_type : string, optional
            Export file format. The default is "excel".
        sheet_name: string, optional
            Sheet name for export.
        file_path : string, optional
            Destination to export files. The default is None.

        Returns
        -------
        strat_out : dict
            Return output when export=False.

        """
        if type(export) != bool:
            raise ValueError("Export parameter must be type bool")
            
        if type(strat_dict) != dict:
            raise TypeError("strat_df expoected dict. Got {}".format(type(strat_dict)))
        
        strat_out={}
        for key in strat_dict.keys():
            strat_df = strat_dict[key]

            if export:
                self._export(file_path, output_type, strat_df, sheet_name=key)
            else:
<<<<<<< HEAD
                strat_df = strat_df.sort_values(merge_vars)
            
            strat_df[self.choice_var] = strat_df[self.choice_var].str.replace("AAAAA", "Total")
            
        if row_totals:
            num_cols = strat_df.columns[~strat_df.columns.isin(merge_vars)]
            row_tots = strat_df[num_cols].sum(axis=1)
            row_tots.name = "Row Totals"
            strat_df = pd.concat([strat_df[merge_vars], row_tots, strat_df[num_cols]],axis=1)
            
        strat_df = strat_df.reset_index(drop=True)
        
        
        if export:
            self._export(file_path, output_type, strat_df, sheet_name=sheet_name)
        else:
            return strat_df        
=======
                strat_out.update({key: strat_df})    
        if not export:        
            return strat_out
>>>>>>> d5833a98
     
    def calculate_hhi(self, shares_dict, share_col="count_share", group_col=None):
        """
        Calculates HHIs from precalculated shares at the corporation level
        
        Parameters
        ----------
        shares_dict: dictionary of share tables
            
        share_col : Column name in dataframe, Optional
            column that holds float of shares. Default is 'share'
        
        group_col: Column name in dataframe, Optional
            column of names to calculate HHI on. Default is self.corp_var

        Returns
        -------
        Dictionary
            keys are the same as shares_dict
            values are hhis
        
        Examples
        --------
        >>> corps = ['x' for x in range(50)]
        >>> corps += ['y' for x in range(25)]
        >>> corps += ['z' for x in range(25)]
        
        >>> choices = ['a' for x in range(30)]
        >>> choices += ['b' for x in range(20)]
        >>> choices += ['c' for x in range(20)]
        >>> choices += ['d' for x in range(5)]
        >>> choices += ['e' for x in range(25)]
        >>> df = pd.DataFrame({"corporation": corps,
                          "choice" : choices})
        >>> cd = ChoiceData(df, "choice", corp_var="corporation")
        
        >>> shares = cd.calculate_shares()
        >>> cd.calculate_hhi(shares)
        {'Base Shares': 3750.0}

        """
        if type(shares_dict) != dict:
            raise TypeError ("Expected type dict. Got {}".format(type(shares_dict)))
        
        if group_col is None:
            group_col = self.corp_var
        elif group_col not in self.data.columns:
            raise KeyError ('''"{}" is not a column in ChoiceData'''.format(group_col))
        output_dict = {}
        for key in shares_dict.keys():
            df = shares_dict[key]
            
            if type(df) != pd.core.frame.DataFrame:
                raise TypeError ('''Expected type pandas.core.frame.DataFrame Got {}'''.format(type(df)))
            
            self.shares_checks(df, share_col, data=key)
            
            df = df.groupby(group_col).sum()
            hhi = (df[share_col] * df[share_col]).sum()*10000
            
            output_dict.update({key: hhi})
            
        return output_dict
    
    def hhi_change(self, trans_dict, shares, trans_var=None, share_col="count_share"):
        """
        Calculates change in Herfindahl-Hirschman Index (HHI) from combining 
        a set of choices. Will always calculate HHI based on corp_var

        Parameters
        ----------
        trans_list : dict
            dict of lists with combinations of choices that will be combined 
            for calculating combined hhi. Elements of combinations are expected
            be in the trans_var column. 
        shares : dict
            dictoinary of dataframes of shares to calculate HHIs on.
        trans_var : str, optional
            Column name containging objects in trans_list. The default (None) 
            uses self.corp_var.
        share_col : str, optional
            Column name containing values of share. The default is "share".

        Returns
        -------
        dictionary
            key(s) will match shares parameter
            values will be a list of [pre-merge HHI, post-merge HHI, HHI change].
        """
        if trans_var is None:
            trans_var = self.corp_var
        if type(trans_dict) != dict:
            raise TypeError ('''trans_dict is expected to be dict. Got {}'''.format(type(trans_dict)))
            
        for key in trans_dict.keys():
            trans_list = trans_dict[key]

            if type(trans_list) != list:
                raise TypeError ('''Elements of trans_dict are expected to be list. Got {}'''.format(type(trans_list)))

            if len(trans_list) < 2:
                raise ValueError ('''Elements of trans_dict need atleast 2 elements to compare HHI change''')
            
            for elm in trans_list:
                if not self.data[trans_var].isin([elm]).any():
                    raise ValueError ('''{element} is not an element in column {col}'''.format(element=elm, col=trans_var))
            
        output_dict = {}
        hhi_index = ['Pre-Merger HHI', 'Post-Merger HHI', 'HHI Change']
        for trans_key in trans_dict.keys():
            trans_list = trans_dict[trans_key]
            output = pd.DataFrame(index=hhi_index)
            
            
            for key in shares.keys():
                df = shares[key].copy()
                self.shares_checks(df, share_col, data=key)
                
                if trans_var not in df.columns:
                    raise KeyError ('''{var} is not column name in {data}'''.format(var=trans_var, data=key))    
                
                pre_hhi = self.calculate_hhi({"x" : df}, share_col, group_col=self.corp_var)['x']
                
                post_df = df
                post_df[self.corp_var] = post_df[self.corp_var].where(~post_df[trans_var].isin(trans_list), 'combined')
                post_hhi = self.calculate_hhi({"x": post_df}, share_col, group_col=self.corp_var)['x']
                
                hhi_change = post_hhi - pre_hhi
                
                out_df = pd.DataFrame({key : [pre_hhi, post_hhi, hhi_change]}, index=hhi_index)
                output = output.merge(out_df, how="inner", left_index=True, right_index=True)
            
            output = output[output.columns.sort_values()]
                
            output_dict.update({trans_key: output})
            
        return output_dict
      
    def export_hhi_change(self, output_dict, export=True, output_type="excel", file_path=None, sheet_name="HHI Change"):
        """
        Formatting options for calculate_shares() output

        Parameters
        ----------
        output_dict : dictionary
            Output from ChoiceData.calculate_shares().
        export : Bool, optional
            Boolean to export data. The default is True.
        output_type : string, optional
            Export file format. The default is "excel".
        file_path : string, optional
            Destination to export files. The default is None.

        """
        if type(export) != bool:
            raise ValueError("Export parameter must be type bool")
                   
        if export:
            for key in output_dict.keys():
                out = output_dict[key]
                out = out.reset_index()
                self._export(file_path, output_type, out, sheet_name=key)
        else:
            return output_dict
        
class DiscreteChoice():
    """
    
    DiscreteChoice
    ---------
    A solver for estimating discrete choice models and post-estimation 
    analysis.     

    Parameters
    ----------
    solver: str of solver to use
    copy_x: Bool, Optional
        whether to create copies of data in calculations. Default is True.
    coef_order: list, Optional
        coefficient order used for solver 'semiparametric'
    verbose: Boolean, Optional
        Verbosity in solvers. Default is False
    min_bin: int or float, Optional
        Minimum bin size used for solver 'semiparametric'
    
    Examples
    --------
    
    DiscreteChoice(solver='semiparametric', coef_order = ['x1', 'x2', 'x3'])

    """
    def __init__(
        self,
        solver='semiperametric', 
        copy_x=True,
        coef_order= None,
        verbose= False,
        min_bin= 25):
        
        self.params = {'solver' : solver,
                       'copy_x' : True,
                       'coef_order' : coef_order,
                       'verbose': verbose,
                       'min_bin': min_bin}
        
        self.solver = solver
        self.copy_x = copy_x
        self.coef_order = coef_order
        self.verbose = verbose
        self.min_bin = min_bin
        
        current_solvers = ['semiparametric']
        if solver not in current_solvers:
            raise ValueError ('''{a} is not supported solver. Solvers currently supported are {b}'''.format(a=solver, b=current_solvers))
        
        if type(copy_x) is not bool:
            raise ValueError ('''{} is not bool type.'''.format(copy_x))
        
        if type(coef_order) != list:
            raise ValueError ('''coef_order expected to be list. got {}'''.format(type(coef_order)))
        if len(coef_order) ==0:
            raise ValueError ('''coef_order must be a non-empty list''')
        
        if type(verbose) is not bool:
            raise ValueError ('''{} is not bool type.'''.format(verbose))
        
        if type(min_bin) != float and type(min_bin) != int:
            raise ValueError('''min_bin must be a numeric value greater than 0''')
        if min_bin <= 0:
            raise ValueError('''min_bin must be greater than 0''') 
    
    def check_is_fitted(self):
        """
        Check that an Instance has been fitted

        """
        
        try:
            self.coef_
        except AttributeError:
            raise RuntimeError('''Instance of DiscreteChoice is not fitted''')
    
    def fit(self, cd, use_corp=False):
        """
        Fit Estimator using ChoiceData and specified solver

        Parameters
        ----------
        cd : pymanda.ChoiceData
            Contains data to be fitted using DiscreteChoice
        use_corp: Boolean
            Whether to fit using corp_var as choice. Default is False.

        """
        
        # if type(cd) !=  pymanda.ChoiceData:
        #     raise TypeError ('''Expected type pymanda.choices.ChoiceData Got {}'''.format(type(cd)))
            
        for coef in self.coef_order:
            if coef not in cd.data.columns:
                raise KeyError ('''{} is not a column in ChoiceData'''.format(coef))
                
        if use_corp:
            choice= cd.corp_var
            self._used_corp = True
        else:
            choice= cd.choice_var
            self._used_corp = False

        # currently only supports 'semiparametric' solver. Added solvers should use elif statement
        if self.solver=='semiparametric':
            
            X = cd.data[self.coef_order + [choice]].copy()
            
            if cd.wght_var is not None:
                X['wght'] = cd.data[cd.wght_var]
            else:
                X['wght'] = 1
                
            ## group observations
            X['grouped'] = False
            X['group'] = ""
            for i in range(4, len(self.coef_order)+4):
                bin_by_cols = X.columns[0:-i].to_list()
                if self.verbose:
                    print(bin_by_cols)
                
                screen = X[~X['grouped']].groupby(bin_by_cols).agg({'wght':['sum']})
                    
                screen = (screen >= self.min_bin)
                screen.columns = screen.columns.droplevel(0)
                
                X = pd.merge(X, screen, how='left', left_on=bin_by_cols,right_index=True)
                X['sum'] = X['sum'].fillna(True)
                # update grouped and group
                X['group'] = np.where((~X['grouped']) & (X['sum']),
                                      X[bin_by_cols].astype(str).agg('\b'.join,axis=1), X['group'])
                X['grouped'] = X['grouped'] | X['sum']
                X = X.drop('sum', axis=1) 
                
            # group ungroupables
            X.loc[X['group']=="",'group'] = "ungrouped"
            
            # converts from observations to group descriptions
            X = X[[choice] + ['group', 'wght']].pivot_table(index='group', columns=choice, aggfunc='sum', fill_value=0)
            
            #convert from counts to shares
            X['rowsum'] = X.sum(axis=1)
            for x in X.columns:
                X[x] = X[x] / X['rowsum']
            X = X.drop('rowsum', axis=1)
            X.columns = [col[1] for col in X.columns]
            X= X.reset_index()
            
            self.coef_ = X
    
    def predict(self, cd):
        """
        Use Estimated model to predict individual choice

        Parameters
        ----------
        cd : pymanda.ChoiceData
            ChoiceData to be predicted on.

        Returns
        -------
        choice_probs : pandas.core.frame.DataFrame
            Dataframe of predictions for each choice.
            When solver ='semiparametric', each row contains probabilities of 
            going to any of the choices.

        """
        # if type(cd) !=  pymanda.ChoiceData:
        #     raise TypeError ('''Expected type pymanda.choices.ChoiceData Got {}'''.format(type(cd)))

        self.check_is_fitted()
        
        if self.solver == 'semiparametric':
            
            #group based on groups
            X = cd.data[self.coef_order].copy()
            X['group'] = ""
            for n in range(len(self.coef_order)):
                X['g'] = X[self.coef_order[:len(self.coef_order) - n]].astype(str).agg('\b'.join,axis=1)
                X['group'] = np.where((X['g'].isin(self.coef_['group'])) & (X['group'] == ""),
                                      X['g'],
                                      X['group'])
            
            X.loc[X['group']=="",'group'] = "ungrouped"
            X = X['group']
            
            choice_probs = pd.merge(X, self.coef_, how='left', on='group')
            choice_probs = choice_probs.drop(columns=['group'])            
            
        
        return choice_probs

    def diversion(self, cd, choice_probs, div_choices, div_choices_var=None):
        '''
        Calculate diversions given a DataFrame of observations with diversion
        probabilities

        Parameters
        ----------
        cd: pymanda.ChoiceData
            ChoiceData to calculate diversions on.

        choice_probs : pandas.core.frame.DataFrame
            DataFrame of observations with diversion probabilities.
            
        div_choices : list
            list of choices to calculate diversions for.
            
        div_choice_var: str
            column name to look for div_choices. If None, will look in 
            cd.corp_var. Default is None

        Returns
        -------
        div_shares : pandas.core.frame.DataFrame
            Columns are name of choice being diverted, 
            rows are shares of diversion.

        '''
        # if type(cd) !=  pymanda.ChoiceData:
        #     raise TypeError ('''Expected type pymanda.choices.ChoiceData Got {}'''.format(type(cd)))
        
        if type(div_choices) != list and div_choices is not None:
            raise TypeError('''choices is expected to be list. Got {}'''.format(type(div_choices)))
        if len(div_choices) == 0:
            raise ValueError ('''choices must have atleast a length of 1''')
            
        if type(choice_probs) != pd.core.frame.DataFrame:
            raise TypeError ('''Expected Type pandas.core.frame.DataFrame. Got {}'''.format(type(choice_probs)))
        
        if div_choices_var is None:
            choice = cd.choice_var
            if cd.corp_var != cd.choice_var:
                corp_map = cd.corp_map()
        elif div_choices_var not in cd.data.columns:
            raise KeyError("""div_choices_var not in cd.data""")
        else:
            choice = div_choices_var
                    
        if len(choice_probs) != len(cd.data):
            raise ValueError('''length of choice_probs and cd.data should be the same''')
            
        choice_probs['choice'] = cd.data[choice]
        
        all_choices = list(choice_probs['choice'].unique())
            
        for c in all_choices:
            if c not in choice_probs.columns:
                raise KeyError ('''{} is not a column in choice_probs'''.format(c))
        
        if cd.wght_var is not None:
            choice_probs['wght'] = cd.data[cd.wght_var]
        else:
            choice_probs['wght'] = 1
        
        div_shares = pd.DataFrame(index=all_choices)
        for diversion in div_choices:
            if div_choices_var is None and cd.corp_var != cd.choice_var:
                div_list = list(corp_map[corp_map[cd.corp_var].isin([diversion])][cd.choice_var])
            else:
                div_list = [diversion]
                
            df = choice_probs[choice_probs['choice'].isin(div_list)].copy()
            
            all_choice_temp = all_choices.copy()
            all_choice_temp = [x for x in all_choice_temp if x not in div_list]
            
            df = df[all_choice_temp + ['wght']]
            df['rowsum'] = df[all_choice_temp].sum(axis=1)
            for x in all_choice_temp:
                df[x] = df[x] / df['rowsum'] * df['wght']
            df = df.drop(columns=['rowsum', 'wght'])
            df = df.sum()
            df = df / df.sum()

            df.name = diversion
            div_shares = div_shares.merge(df, how='left', left_index=True, right_index=True)    
        
        return div_shares
    
    def _export(self, file_path, output_type, output, sheet_name=None):
        """
        Utility function for exporting data.
        """
        accepted_types  = ["csv", "excel"]
        if output_type not in accepted_types:
            raise KeyError("{input} is not a supported format. Valid export options are {list}".format(input=output_type, list=accepted_types))
           
        if output_type == "csv":
            output.to_csv(file_path)
        
        elif output_type == "excel":
            try:
                with pd.ExcelWriter(file_path, mode="a", engine="openpyxl") as writer:
                    try:
                        workbook = writer.book
                        workbook.remove(workbook[sheet_name])
                    except KeyError:
                        pass
                    finally:    
                        output.to_excel(writer, sheet_name=sheet_name, index=False)
            except FileNotFoundError:
                with pd.ExcelWriter(file_path, mode="w", engine="openpyxl") as writer:
                        output.to_excel(writer, sheet_name=sheet_name, index=False)
                 
    def export_diversions(self, div_shares, cd, export=True, output_type="excel", file_path=None, sheet_name="Diversions"):
        """
        Formatting options for diversions() output

        Parameters
        ----------
        div_shares : pandas.core.frame.DataFrame
            Output from ChoiceData.diversions().
        export : Bool, optional
            Boolean to export data. The default is True.
        output_type : string, optional
            Export file format. The default is "excel".
        file_path : string, optional
            Destination to export files. The default is None.

        """
        if type(export) != bool:
            raise ValueError("Export parameter must be type bool")
            
        if output_type =="csv" and len(div_shares.columns)>1:
            raise KeyError("Output type 'csv' is not supported for multiple share tables. Use output_type='excel'.")
    
        divs = list(div_shares.columns)
        choices = list(div_shares.index) 
        
        final_out = {}
        for div in divs:
            base_df = div_shares[[div]].copy()
            
            if div not in choices or self._used_corp:
                if cd.wght_var is None:
                    diverted = len(cd.data[cd.data[cd.corp_var]==div])
                else:
                    diverted = cd.data[cd.data[cd.corp_var]==div].sum(cd.wght_var)
            else:
                if cd.wght_var is None:
                    diverted = len(cd.data[cd.data[cd.choice_var]==div])
                else:
                    diverted = cd.data[cd.data[cd.choice_var]==div].sum(cd.wght_var)

                
            base_df[div + "_diverted"] = base_df[div] * diverted
            base_df = base_df.reset_index().rename(columns={"index": cd.choice_var})
            
            #add base shares
            base_share = cd.calculate_shares()
            base_share = cd.export_shares(base_share, export=False)
            base_share = base_share['Base Shares']
            if cd.wght_var is not None:
                base_share = base_share.drop(columns=[cd.wght_var + "_Base Shares"])
            else:
                base_share = base_share.drop(columns=["count" + "_Base Shares"])
            
            # add subtotals
            if cd.corp_var != cd.choice_var:
                corp_map = cd.corp_map()
                base_df = corp_map.merge(base_df, on=cd.choice_var)
                                
                corp_shares = base_df.groupby(cd.corp_var).sum().reset_index()
                corp_shares[cd.choice_var] = "AAAAA"
                base_df = base_df.append(corp_shares)
                
                sort_col = corp_shares.columns[-2]
                corp_sort = corp_shares[[cd.corp_var, sort_col]] # sort on highest threshold
                corp_sort = corp_sort.rename(columns={sort_col: "subtotal sorter"})
                base_df = base_df.merge(corp_sort, how='left', on=cd.corp_var)
                
                base_df = base_df.fillna(0)
                
                base_df.sort_values(['subtotal sorter',  cd.corp_var, sort_col, cd.choice_var], ascending=[False, True, False, True], inplace= True)
                base_df = base_df.drop(columns="subtotal sorter")
                base_df[cd.choice_var] = base_df[cd.choice_var].str.replace("AAAAA", "Total")
                
                id_cols= [cd.corp_var, cd.choice_var]
                
            else:
                sort_col = base_df.columns[-1]
                base_df = base_df.sort_values(sort_col, ascending=False)
                
                id_cols = [cd.choice_var]
                
            base_df = base_df.reset_index(drop=True)
            

            # add a total row
            sums = pd.DataFrame({"totals": base_df.sum()})
            sums = sums.T
            sums = sums.drop(columns=id_cols)
            
            if cd.corp_var != cd.choice_var:
                sums = sums / 2

            num_cols = list(sums.columns)
            for col in id_cols:
                sums[col]= "Total"
            sums = sums[id_cols + num_cols]
            
            base_df = sums.append(base_df)
            
            rowcheck = base_df[base_df.columns[list(~base_df.columns.isin(id_cols))]]
            
            base_df = base_df[rowcheck.sum(axis=1) != 0]
            base_df = base_df.reset_index(drop=True)
            
            base_df = base_share.merge(base_df, how="right", on=id_cols)
            
            final_out.update({div: base_df})
                 
        if export:
            for key in final_out.keys():
                output = final_out[key]
                self._export(file_path, output_type, output, sheet_name=key)
        else:
            return final_out        
        
    def wtp_change(self, cd, choice_probs, trans_dict):
        """
        Calculate the change in Willingness to Pay (WTP) for a combined entity
        given a DataFrame of predictions

        Parameters
        ----------
        cd: pymanda.ChoiceData
            ChoiceData corresponding to choice_probs.
        choice_probs : pandas.core.frame.DataFrame
            DataFrame of observations with diversion probabilities 
            corresponding to cd.
        trans_list: dict
            Dict of lists of choices to calculate WTP change on.

        Returns
        -------
        wtp_df : pandas.core.frame.DataFrame
            1 row dataframe with columns showing individual WTP of elements 
            in trans_list and wtp of a combined entity

        """
        
        if type(trans_dict) != dict:
            raise TypeError ('''trans_dict expected type dict. got {}'''.format(type(trans_dict)))
        
        for key in trans_dict.keys():
            trans_list = trans_dict[key]
            if type(trans_list) != list:
                raise TypeError ('''trans_list expected type list. got {}'''.format(type(trans_list)))    
                
            if len(trans_list) < 2:
                raise ValueError ('''trans_list needs atleast 2 choices''')
            
            for tran in trans_list:
                if tran not in choice_probs.columns:
                    raise KeyError ('''{} is not a choice in choice_probs'''.format(tran))

        final_output = {}
        for key in trans_dict.keys():
            trans_list = trans_dict[key]
            wtp_df = choice_probs[trans_list].copy()
            
            wtp_df['combined'] = wtp_df.sum(axis=1)
            
    
            if (wtp_df==1).any().any():
                warnings.warn('''A diversion probability for a bin equals 1 which will result in infinite WTP.''' , RuntimeWarning)
            
            with warnings.catch_warnings(record = True): # prevents redundant warning for np.log(0)
                wtp_df = -1 * np.log(1- wtp_df) # -1 * ln(1-prob)
            
            if cd.wght_var is not None:
                cols = wtp_df.columns
                wtp_df['wght'] = cd.data[cd.wght_var]
                for c in cols:
                    wtp_df[c] = wtp_df[c] * wtp_df['wght']
                wtp_df = wtp_df.drop(columns=['wght'])
                
            wtp_df = wtp_df.sum().to_frame().transpose()
            
            wtp_df['wtp_change'] = (wtp_df['combined'] - wtp_df[trans_list].sum(axis = 1)) /  wtp_df[trans_list].sum(axis = 1)
        
            final_output.update({key: wtp_df})
            
        return final_output   

    def export_wtp(self, wtp_changes, cd=None, export=True, output_type="excel", file_path=None, sheet_name="wtp changes"):
        if type(export) != bool:
            raise ValueError("Export parameter must be type bool")
                    
        if export:
            for key in wtp_changes.keys():
                out = wtp_changes[key]
                out = out.T
                out = out.reset_index()
                out.columns = ["Entity", "WTP"]
                self._export(file_path, output_type, out, sheet_name=key)
        else:
            return wtp_changes        
        
        
    def upp(self, cd, upp_dict1, upp_dict2, div_shares):
        """
        Calculate Upward Pricing Pressure (UPP)  using estimated diversions for
        2 choices

        Parameters
        ----------
        cd : pymanda.ChoiceData
            ChoiceData corresponding to div_shares.
        upp_dict1 : dict
            Dictionary containing data for necessary UPP calculations.
                'name': name of choice. Always looks at cd.corp_var
                'price': Average corp price
                'margin': Corp margins
        upp_dict2 : dict
            Dictionary containing data for necessary UPP calculations.
                'name': name of choice. Always looks at cd.corp_var
                'price': Average corp price
                'margin': Corp margins
        div_shares : pandas.core.frame.DataFrame
            Diversion shares for choices in upp_dict.

        Returns
        -------
        upp : pandas.core.frame.DataFrame
            Dataframe showing the UPP for each choice and average upp.

        """
        # if type(cd) !=  pymanda.ChoiceData:
        #     raise TypeError ('''Expected type pymanda.choices.ChoiceData Got {}'''.format(type(cd)))
        
        expected_keys = ['name', 'price', 'margin']
        msg = '''upp_dict is expected to have only the following keys: {}'''.format(expected_keys)
        for d in [upp_dict1, upp_dict2]:
            if type(d) != dict:
                raise TypeError('''upp_dict is expected to be type dict. Got {}'''.format(type(d)))
            
            if len(d.keys()) != len(expected_keys):
                raise ValueError(msg)
            for key in d.keys():
                if key not in expected_keys:
                    raise KeyError(msg)
            
                if d['name'] not in list(cd.data[cd.corp_var]):
                    raise KeyError('''{name} is not a choice in ChoiceData column {col}'''.format(name=d['name'], col=cd.data[cd.corp_var]))
                              
                if type(d['price']) not in [int, float]:
                    raise TypeError(''' 'price' is expected to be numeric. Got {}'''.format(type(d['price'])))
                
                if type(d['margin']) not in [int, float]:
                    raise TypeError(''' 'margin' is expected to be numeric. Got {}'''.format(type(d['margin'])))
        
        if type(div_shares) != pd.core.frame.DataFrame:
            raise TypeError('''div_shares expected to be type pandas.core.frame.DataFrame. Got {}'''.format(type(div_shares)))
        
        if cd.corp_var != cd.choice_var:
            corp_map = cd.corp_map()
            index_keep1 = list(corp_map[corp_map[cd.corp_var] == upp_dict1['name']]['choice'])
            index_keep2 = list(corp_map[corp_map[cd.corp_var] == upp_dict2['name']]['choice'])
        else:
            index_keep1 = [upp_dict1['name']]
            index_keep2 = [upp_dict2['name']]

        div1_to_2 = div_shares[upp_dict1['name']][div_shares.index.isin(index_keep2)].sum()
        div2_to_1 = div_shares[upp_dict2['name']][div_shares.index.isin(index_keep1)].sum()
        
        upp1 = div1_to_2 * upp_dict2['margin'] * upp_dict2['price'] / upp_dict1['price']
        upp2 = div2_to_1 * upp_dict1['margin'] * upp_dict1['price'] / upp_dict2['price']        
        
        if cd.wght_var is not None:
            obs1 = cd.data[cd.wght_var][cd.data[cd.corp_var] == upp_dict1['name']].sum()
            obs2 = cd.data[cd.wght_var][cd.data[cd.corp_var] == upp_dict2['name']].sum()
        else:
            obs1 = cd.data[cd.corp_var][cd.data[cd.corp_var] == upp_dict1['name']].count()
            obs2 = cd.data[cd.corp_var][cd.data[cd.corp_var] == upp_dict2['name']].count()
            
        avg_upp = (upp1 * obs1  + upp2 * obs2) / (obs1 + obs2)
        
        upps = [upp_dict1, upp_dict2]
        output = pd.DataFrame({"Name": [x['name'] for x in upps],
                              "Price": [x['price'] for x in upps],
                              "Diversion to Other System": [div1_to_2, div2_to_1],
                              "Margin": [x['margin'] for x in upps],
                              "UPP": [upp1, upp2],
                              "Average UPP": [avg_upp, avg_upp]})
        
        return output

    def export_upp(self, upp, cd=None, export=True, output_type="excel", file_path=None, sheet_name="UPP"):
        if type(export) != bool:
            raise ValueError("Export parameter must be type bool")

        if export:
            self._export(file_path, output_type, upp, sheet_name=sheet_name)
        else:
            return upp    <|MERGE_RESOLUTION|>--- conflicted
+++ resolved
@@ -862,29 +862,9 @@
             if export:
                 self._export(file_path, output_type, strat_df, sheet_name=key)
             else:
-<<<<<<< HEAD
-                strat_df = strat_df.sort_values(merge_vars)
-            
-            strat_df[self.choice_var] = strat_df[self.choice_var].str.replace("AAAAA", "Total")
-            
-        if row_totals:
-            num_cols = strat_df.columns[~strat_df.columns.isin(merge_vars)]
-            row_tots = strat_df[num_cols].sum(axis=1)
-            row_tots.name = "Row Totals"
-            strat_df = pd.concat([strat_df[merge_vars], row_tots, strat_df[num_cols]],axis=1)
-            
-        strat_df = strat_df.reset_index(drop=True)
-        
-        
-        if export:
-            self._export(file_path, output_type, strat_df, sheet_name=sheet_name)
-        else:
-            return strat_df        
-=======
                 strat_out.update({key: strat_df})    
         if not export:        
             return strat_out
->>>>>>> d5833a98
      
     def calculate_hhi(self, shares_dict, share_col="count_share", group_col=None):
         """
